#! python3
# -*- coding: utf-8

"""
BLASTparse.py
Created on Mon Dec 14 14:54:15 2020

Descrition:
Parse a Single-file JSON BLAST output for the best match of each sequence and
uses the fasta sequences of the samples to classify them in folder names with
the closest genus identified with the BLAST search.

Output a CSV file containing the sample name, samples seq length,
closest species, %identity, and other relevant informations.
It then create a folder for each genus and align each sample to the closest
TYPE strains and build a phylogenetic tree.

@author: pldesgagne
"""

import tkinter as tk  # using the open filedialog
from tkinter import filedialog  # using the open filedialog
import ntpath  # get the filename from path string
import json
import os
import pandas as pd
from sys import exit
from Bio.Align.Applications import MuscleCommandline
import docx

# Muscle.exe need to be in the /files/ folder.
# from http://www.drive5.com/muscle/downloads.htm

# MEGACC (MEGA command console) need to be installed on computer
# The script use megacc command line from os.system() to create NJ trees
# The parameters of the tree creation are saved in file infer_NJ_nucleotide.mao
# This file is created with MEGAX in prototype mode


# Initialise tkinter to enable the uses of filedialog
root = tk.Tk()
root.withdraw()  # Prevent a empty window to be opened


class BlastParse():
    """
    Parse the Single-json output of BLASTn with multiple 16S or 26S
    rDNA sequences and arrange them in a table.

    It is also possible to align all the sequences of the same genus
    with their best hits and create a NJ tree with the output. Those are
    saved in individual folder (named with the genus).

    Parameters
        ----------
        json_list : DICT
            The BLAST hits for all samples.
        jsonfolder : STR
            Path to the json file.
        fasta_seqs : DICT
            Fasta sequences of the BLASTed samples.
            Key= Sample name STR
            Value= Fasta seq STR
        species_name_filter : LIST of STR
            keyword for the clean up of species names
        min_hits_filter : STR
            Minimum number of possible hits
        max_hits_filter : STR
            Maximum number of possible hits
        min_percentage : STR
            Minimum id percentage accepted for a hit
        best_hits_span : FLOAT
            Id percentage distance away from best hit for acceptable top hits
        short_seq_len : INT
            Len of sequences under which the alignement is done separately.
        results : List of list
            Compiled results from the JSON file.
    """


    def __init__(self, json_list, jsonfolder, fasta_data):
        """
        Create the parser with default parameters.

        Parameters
        ----------
        json_list : DICT
            The BLAST hits for all samples.
        jsonfolder : STR
            Path to the json file.
        fasta_seqs : STR
            Fasta sequences of the BLASTed samples.
        """
        self.json_list = json_list
        self.jsonfolder = jsonfolder
        # Dict for easy search by name as index
        self.fasta_seqs = self.__get_fasta_dict(fasta_data)

        # Script path; MUSCLE.exe and .mao file position
        self.files_path = os.path.realpath('..\\files').replace('\\', '/')

        # Parameters for species name cleanup
        self.species_name_filter = ['subsp','var']
        # BLAST hit filters
        self.min_hits_filter = 5 # Minimum number of hits to keep
        self.max_hits_filter = 20 # Maximum number of hits to keep
        self.min_percentage = 0.94 # %requiered (applied after min_hits_filter)
        # Report table filters
        self.best_hits_span = 0.003 # % of other hits away from best to consider
        self.short_seq_len = 300 # Short sequence to be analysed seperately


    def __get_fasta_dict(self, fasta_data):
        """ Return a dictionnay of sample names and their fasta sequence """
        
        fasta_list = fasta_data.strip('\n').split('\n')
        fasta_seqs = {}
        #for i in range(1, len(fasta_list), 2):
        #   fasta_seqs[fasta_list[i-1].strip('>')] = fasta_list[i-1] + '\n' + fasta_list[i]

        name = ''
        seqs = []
        for i in fasta_list:
            if i:
                if i[0] == '>':
                    if seqs:
                        fasta_seqs[name.strip('>')] = name + '\n' + ''.join(seqs)
                    name = i
                    seqs = []
                else:
                    seqs.append(i)
        fasta_seqs[name.strip('>')] = name + '\n' + ''.join(seqs)

        return fasta_seqs


    def __correct_species_name(self, name):
        """
        Clean up the FASTA name for the type strains.
        
        Remove any strain name that could be attached to the species name

        Parameters
        ----------
        name : STR
            Full FASTA header for the TYPE strain.

        Returns
        -------
        STR
            The Species name with no strain name attached to it.
        """
        splitted_name = name.split()
        if len(splitted_name) <= 2:
            return name

        if splitted_name[2].strip('.') in self.species_name_filter:
            return ' '.join(splitted_name[:4])
        else:
            return ' '.join(splitted_name[:2])


    def __find_best_matches(self, data):
        """
        Finds the best matches according to the BLAST filter parameters
        - unique species name
        - at least self.min_hits_filter results no matter percentage
        - stop when below self.min_percentage
        - stop at self.max_hits_filter results

        Return:
            matches: DICT of all the hits found after appling the filters
                    Key = STR, accession number of the hit
                    Value = STR, Fasta seq of the hit
            matches_percentage: List all the hit percentages
                    Value = [Species name, % identity, % coverage]
        """
        species_list = [] # all species seen
        counter = 0
        matches = {}
        matches_percentage = []
        sequence_len = data['report']['results']['search']['query_len']
        for hit in data['report']['results']['search']['hits']:
            # Ignore if species has already been added
            species = self.__correct_species_name(hit['description'][0]['sciname'])
            if species in species_list:
                continue

            identity = hit['hsps'][0]['identity']
            align_len = hit['hsps'][0]['align_len']
            percent_identity = identity/align_len
            cover = align_len/sequence_len
            if cover > 1:
                cover = 1

            # Applying filters
            if (counter >= self.min_hits_filter
                and percent_identity < self.min_percentage) \
                or counter >= self.max_hits_filter:
                break

            # Add species fasta seq in matches
            acc_num = hit['description'][0]['accession']
            if acc_num == 'CP066061': #Ignoring this hit for S.cerevisiae
                continue
            # Added to a dictionnary to prevent adding the same acc_num multiple times
            matches[acc_num] = '>' + species + ' ' + acc_num + '\n' + hit['hsps'][0]['hseq']
            matches_percentage.append([species, percent_identity, cover])
            species_list.append(species)
            counter += 1

        return matches, matches_percentage


    def __parse_json(self, json_reports, jsonfolder, fasta_seqs):
        """
        Fetch the BLAST results information for each samples

        Parameters
        ----------
        json_reports : Dict
            contains the BLAST result information for all samples.
        jsonfolder : STR
            Path of the JSON file.
        fasta_seqs : DICT
            key: Name of sequence (str), value: fasta sequence with >name (str)

        Returns
        -------
        results : list of lists
            Each list contains the BLAST info of each samples.
            [name, length, species, identity, accession, fasta_seq, matches]

        """

        # Loops all reports and extract best match from each
        results = []
        for report in json_reports['BlastOutput2']:

            # extract information
            matches, matches_per = self.__find_best_matches(report)
            name = report['report']['results']['search']['query_title']
            length = report['report']['results']['search']['query_len']

            if matches_per:
                best_species = matches_per[0][0]
                best_per_identity =  matches_per[0][1]
                best_cover = matches_per[0][2]
                best_accession = list(matches.keys())[0]
            else:
                best_species = 'No hits found'
                best_per_identity =  0
                best_cover = 0
                best_accession = 'No hits found'

            # save information
            results.append([name,
                            length,
                            best_species,
                            f'{best_per_identity:.2%}',
                            f'{best_cover:.2%}',
                            best_accession,
                            fasta_seqs[name],
                            matches,
                            matches_per])

        return results


    def __newick_tree(self, out_file):
        """
        Uses the aligned fasta file to create a NJ tree
        The tree is saved in newick tree file
        """
        out_tree = f'{out_file[:-4]}_Tree.nwk'
        print(f'NJ tree: {out_tree.split("/")[-1]}')
        mao_specifications = f'{self.files_path}/infer_NJ_nucleotide.mao'
        #NJ command line
        # stream = os.popen(
        #f'megacc -a infer_NJ_nucleotide.mao -d "{out_file}" -o "{out_file[:-4]}.nwk"')
        # output = stream.read()
        # print(output)
        # Add -n to remove summary
        nj_cline = f'megacc -a {mao_specifications} -d "{out_file}" -o "{out_tree}" -n -s'
        os.system(nj_cline)


    def __muscle_align(self, in_file):
        """
        Align a fasta file (in_file) with MUSCLE, output a aligned fasta file
        Then it uses the aligned fasta file to create a NJ tree
        The tree is saved in newick tree file
        """

        #Align sequences with MUSCLE
        muscle_exe = f"{self.files_path}/muscle.exe"
        out_file = f'{in_file[:-4]}_aligned.fas'
        # Creating the command line
        muscle_cline = MuscleCommandline(muscle_exe,
                                         input=in_file,
                                         out=out_file)
        # Lauch the muscle command line
        print(f'MUSCLE alignment: {out_file.split("/")[-1]}')
        muscle_cline()

        # Create a NJ newick  tree
        self.__newick_tree(out_file)

    def parse(self):
        """
        Initiate the analyse of the BLAST results.
        """
        # Parsing the BLAST Single-file JSON results
        self.results = self.__parse_json(self.json_list,
                                             self.jsonfolder,
                                             self.fasta_seqs)

        self.__create_dataframe()


    def __create_dataframe(self):
        # Make result list into pandas dataframe
        self.df = pd.DataFrame(self.results, columns=['Sample Name', 'Length',
                                            'Best Species', '% Identity',
                                            '% Cover', 'Acc Num', 'Sequence',
                                            'Matches', 'matches_per'])


    def to_csv(self, path):
        """
        Save the Blast Results into a csv file.

        Parameters
        ----------
        path : STR
            Folder in which the csv file is saved.
        """

        # Adding best matches column, filter according to best_hits_span
        def best_matches_filter(hit):
            if not hit: # No matches
                return []
            max_per = hit[0][1]
            return [i[:2] for i in hit if i[1] >= max_per-self.best_hits_span]

        self.df['best_matches'] = self.df['matches_per'].apply(best_matches_filter)

        # Formating the matches columns for readability
        self.df['Best Matches'] = self.df['best_matches'].apply(
            lambda x:'\n'.join([f'{i[0]} ({i[1]:.2%})' for i in x]))

        self.df['All Matches'] = self.df['matches_per'].apply(
            lambda x:'\n'.join([f'{i[0]} ({i[1]:.2%}) cov:{i[2]:.2%}' for i in x]))

        # Save BLAST results dataframe into a csv file
        columns = ['Sample Name',
                   'Length',
                   'Best Species',
                   '% Identity',
                   '% Cover',
                   'Best Matches',
                   'All Matches']

        if 'Figure' in self.df.columns:
            columns.append('Figure')

        try:
            self.df[columns].to_csv(path, index=False)
        except PermissionError:
            raise Error('BLAST_results.csv file is already open. Please close file.')


    def create_dir_files(self, dirname, do_alignment):
        """
        Create 1 folder per unique genus which contain a fasta file with all
        sample sequences belonging to that genus

        If do_alignment, the closest matches are added to the fasta file and
        an aligned fasta file is saved separatly. Also, a newick tree of the
        alignment is saved.
        """
        
        def prioritized_merging(matches):
            """ 
            Merge the matches of different samples.
            Prioritize the longest sequence when encountering duplicates.
            """
            strains = {}
            for hits in matches:
                for acc_num, fasta_seq in hits.items():
                    if strains.get(acc_num):
                        # Fasta_seq is 2 lines, separated by \n
                        if len(strains[acc_num].split('\n')[1]) < len(fasta_seq):
                            strains[acc_num] = fasta_seq
                    else:
                        strains[acc_num] = fasta_seq
            return strains
        
        
        try:
            # Create a genus field
            self.df['Genus'] = self.df['Best Species'].str.split().apply(lambda x: x[0])
            # Create the main folders
            os.mkdir(f'{dirname}/Sequences/')
            print(f'\nSequences are saved in {dirname}/Genus/')
            if do_alignment:
                os.mkdir(f'{dirname}/Genus/')
                print(f'\nAlignments are saved in {dirname}/Genus/')
            
            for genus in self.df['Genus'].unique():
                print('------------------------------------------------')

                # Save all samples for which no hit were found
                if genus == 'No':
                    seq_all = self.df.loc[(self.df['Genus'] == genus)]['Sequence']
                    # Save sequences in a txt file with the genus name
                    with open(f'{dirname}/Sequences/No_hits_found.fas', 'w') as file:
                        file.write('\n'.join(seq_all.to_list()))
                        print('File created: /Sequences/No_hits_found.fas')
                    continue

                # Make a folder for current genus
                if do_alignment:
                    os.mkdir(f'{dirname}/Genus/{genus}')
                    print(f'Folder created: {genus}')
                # Apply the short sequence filter
                dfall = self.df.loc[(self.df['Genus'] == genus)]
                dflong = self.df.loc[(self.df['Genus'] == genus) &
                                     (self.df['Length'] > self.short_seq_len)]
                dfshort = self.df.loc[(self.df['Genus'] == genus) &
                                      (self.df['Length'] <= self.short_seq_len)]
                seq_all = dfall['Sequence']
                seq_genus = dflong['Sequence']
                seq_genus_short = dfshort['Sequence']
                # Add hits for all samples of same genus in a dictionnary
                # Duplicates will overwrite each other since acc_num is used as unique key
                #type_strains_long = {k:v for d in dflong['Matches'] for k, v in d.items()}
                #type_strains_short = {k:v for d in dfshort['Matches'] for k, v in d.items()}
                type_strains_long = prioritized_merging(dflong['Matches'])
                type_strains_short = prioritized_merging(dfshort['Matches'])
            
                # Save sequences in a txt file with the genus name
                with open(f'{dirname}/Sequences/{genus}.fas', 'w') as file:
                    file.write('\n'.join(seq_all.to_list()))
                    print(f'File created: /Sequences/{genus}.fas')

                # Save sequences with type strains and do alignement + Tree
                if len(seq_genus) > 0 and do_alignment:
                    with open(f'{dirname}/Genus/{genus}/{genus}_wTS.fas', 'w') as file:
                        file.write('\n'.join(seq_genus.to_list()))
                        file.write('\n')
                        file.write('\n'.join(type_strains_long.values()))
                        print(f'File created: Genus/{genus}/{genus}_wTS.fas')
                    # MUSCLE alignment of the sequences, saving in a new fasta file
                    self.__muscle_align(f'{dirname}/Genus/{genus}/{genus}_wTS.fas')

                # Save short sequences with type strains and do alignement + Tree
                if len(seq_genus_short) > 0 and do_alignment:
                    # Save the sequences in fasta format for short sequence
                    with open(f'{dirname}/Genus/{genus}/{genus}_short_wTS.fas', 'w') as file:
                        file.write('\n'.join(seq_genus_short.to_list()))
                        file.write('\n')
                        file.write('\n'.join(type_strains_short.values()))
                        print(f'File created: Genus/{genus}/{genus}_short.fas')
                    # MUSCLE alignment of the sequences, saving in a new fasta file
                    self.__muscle_align(f'{dirname}/Genus/{genus}/{genus}_short_wTS.fas')

        except OSError:
            raise Error("Creation of the directories or files failed." +
                        " The script does not overwrite existing folders.")
        else:
            print('------------------------------------------------')
            print ("Successfully created all directories and files")


    def create_figure_file(self, path):


        def get_para_data(output_doc_name, paragraph):
            """
            For copying a paragraph with all its characteristics
            No true copy command exist, so manually it is!
            All runs of a paragraph need to be copied individually

            Input:
                paragraph: The paragraph to transfer
                output_doc_name : The Document in which the paragraph is to be copied
            """
            # Creating a new paragraph (output) in the targeted Document
            output_para = output_doc_name.add_paragraph()
            # Copying all the runs of the input paragraph to the output paragraph
            for run in paragraph.runs:
                output_run = output_para.add_run(run.text)
                output_run.bold = run.bold
                output_run.italic = run.italic
                output_run.underline = run.underline
                output_run.font.color.rgb = run.font.color.rgb
                output_run.style.name = run.style.name
                output_run.font.size = run.font.size
                output_run.font.superscript = run.font.superscript
            # Copying Paragraph's format data
            output_para.paragraph_format.alignment = paragraph.paragraph_format.alignment
            output_para.paragraph_format.first_line_indent = paragraph.paragraph_format.first_line_indent
            #output_para.paragraph_format.element = paragraph.paragraph_format.element
            output_para.paragraph_format.keep_together = paragraph.paragraph_format.keep_together
            output_para.paragraph_format.keep_with_next = paragraph.paragraph_format.keep_with_next
            output_para.paragraph_format.left_indent = paragraph.paragraph_format.left_indent
            output_para.paragraph_format.line_spacing = paragraph.paragraph_format.line_spacing
            output_para.paragraph_format.line_spacing_rule = paragraph.paragraph_format.line_spacing_rule
            output_para.paragraph_format.page_break_before = paragraph.paragraph_format.page_break_before
            output_para.paragraph_format.right_indent = paragraph.paragraph_format.right_indent
            output_para.paragraph_format.space_after = paragraph.paragraph_format.space_after
            output_para.paragraph_format.space_before = paragraph.paragraph_format.space_before
            #output_para.paragraph_format.tab_stops = paragraph.paragraph_format.tab_stops
            output_para.paragraph_format.widow_control = paragraph.paragraph_format.widow_control


        def copy_doc(to_doc, from_doc):
            """
            Copy a whole document (copy each paragraph)

            Inputs:
                to_doc: Document in which all paragraph are to be copied
                        New paragraph are added at the end of the already existing ones
                from_doc: Document where all paragraph are to be copied.
            """
            for para in from_doc.paragraphs:
                get_para_data(to_doc, para)


        genus_count = self.df['Genus'].value_counts()
        genera = self.df['Genus'].unique()
        genera.sort()
        figure_counter = 1
        table = []
        for genus in genera:
            if genus == 'No': # No matches
                table.append([genus, genus_count[genus], 0])
                continue
            table.append([genus, genus_count[genus], figure_counter])
            figure_counter +=1

        # Convert figure numbers into a dictionnary for easy access
        genus_figures = {i[0]:i[2] for i in table}

        # Save the genus count into a .csv file
        dfgenus = pd.DataFrame(table, columns=['Genus','Count','Figure'])
        dfgenus.to_csv(path + '/genus_count.csv', index=False)
        print('\nThe count of each genus was saved in "genus_count.csv".')

        # Create the final Document from the template
        final_doc = docx.Document(f'{self.files_path}/template.docx')

        # Create new column with the figure number
        self.df['Figure'] = 0 # Initiating
        self.df['Figure'] = self.df['Genus'].apply(lambda x: genus_figures[x])

        for genus in genus_figures:
            if genus == 'No': # No matches
                continue
            # Create a temp doc containing one figure, created with the template
            temp_doc = docx.Document(f'{self.files_path}/template.docx')
            # Modify
            modif_dict = {'&1': str(genus_figures[genus]),
                          '&2': genus}

            for modif in modif_dict:
                for run in temp_doc.paragraphs[0].runs:
                    if modif in run.text:
                        run.text = run.text.replace(modif, modif_dict[modif])
            # temp_doc.paragraphs[0].runs[0].text = f'Figure {genus_figures[genus]}.'
            # temp_doc.paragraphs[0].runs[5].text = genus + ' '
            # Save
            copy_doc(final_doc, temp_doc)

        # Save the final doc
        final_doc.save(path + '/figures_template.docx')
        print('\nA figure template was created and saved in "figures_template.docx".')


    def display_parameters(self):
        """
        Display the parameters for filtering of results.
        """

        print(f"""\n
---------------------------------------------------------
Current analysis parameters:

    BLAST hit filters:
        Minimum number of hits to keep: {self.min_hits_filter} hits
        Maximum number of hits to keep: {self.max_hits_filter} hits
        then
        Minimum percentage of ID required: {self.min_percentage}

    Report table filters:
        Genetic distance % for Best Matches to be accepted: {self.best_hits_span}
        Short sequences threshold: {self.short_seq_len} bp
            (recommended: 300bp for 26S and 400 bp for 16S)
---------------------------------------------------------
""")


    def change_parameters(self):
        """
        Menu option to modify the parameters for the filtering of results.
        """
        while True:
            print('\nSelect parameter:')
            print(f'1) Minimum number of hits to keep: {self.min_hits_filter} hits')
            print(f'2) Maximum number of hits to keep: {self.max_hits_filter} hits')
            print(f'3) Minimum percentage required: {self.min_percentage}')
            print(f'4) Genetic distance % for Best Matches: {self.best_hits_span}')
            print(f'5) Short sequences threshold: {self.short_seq_len} bp')
            print('6) Back\n')
            query = input('Choice: ')

            if query == '6':
                break

            new_value = input('Enter the new parameter value: ')

            try:
                new_value = float(new_value)
            except ValueError:
                print('Not a number!')
                continue

            if query == '1':
                if new_value < 1 or new_value >= self.max_hits_filter:
                    print('Invalid value. No change.')
                    print(f'Valid range: 1 to {self.max_hits_filter - 1}')
                else:
                    self.min_hits_filter = int(new_value)
            elif query == '2':
                if new_value <= self.min_hits_filter or new_value >= 1000:
                    print('Invalid value. No change.')
                    print(f'Valid range: {self.min_hits_filter + 1} to 1000')
                else:
                    self.max_hits_filter = int(new_value)
            elif query == '3':
                if new_value < 0 or new_value > 1:
                    print('Invalid value. No change.')
                    print('Valid range: 0 to 1.0 ')
                else:
                    self.min_percentage = new_value
            elif query == '4':
                if new_value < 0 or new_value > 0.1:
                    print('Invalid value. No change.')
                    print('Valid range: 0 to 0.1')
                else:
                    self.best_hits_span = new_value
            elif query == '5':
                if new_value <= 0:
                    print('Invalid value. No change.')
                    print('Valid range: minimun of 1')
                else:
                    self.short_seq_len = new_value
            elif not query:
                continue


class Error(Exception):
    """Exception raised for errors in the input.

    Attributes:
        message -- explanation of the error
    """

    def __init__(self,message):
        self.message = 'ERROR: '+message

    def __str__(self):
        return self.message



# ----------------------------------------------------------------------------

#if __name__ == '__main__'

print('*Do not execute this script on files that are saved on the P:/G: '+
      'server since it creates new files and folders.*\n\n')
print("""INSTRUCTION:
Place all 16S or 26/28S sequences in a single file in FASTA format then
BLAST all sequences at the same time by loading in the FASTA file on the
NCBI BLAST Website.

For 16S, select the 16S database from the rRNA/ITS Databases section.
No need to check the 'Sequence from type material' button.

For 26S/28S, select the nucleotide collection from the Standard Database
and check the 'Sequence from type material' button.

Once the BLAST search is done, download the 'Single-file JSON' from the
download dropdown menu.\n\n""")
input('Press Enter to continue.\n')
print('Select the downloaded Single-File JSON from the BLAST result:')


# Ask for the main JSON file path
json_file_path = filedialog.askopenfilename(
    title="Select an JSON File",
    filetypes=(("JSON files", "*.json"), ("All files", "*.*"))
    )


print('Select the FASTA file used for the BLAST search:')
# Ask for the fasta file path
fasta_file_path = filedialog.askopenfilename(
    title="Select an FASTA main File",
    filetypes=(("FASTA files", "*.fas"), ("All files", "*.*"))
    )

try:
    # Loading main JSON file
<<<<<<< HEAD
    with open(json_file_path, 'r', encoding='utf-8') as file:
        json_file = json.load(file)
        # Possible error; very large file have a "CREATE_VIEW" in the middle
        # Modif: read the file in a string. str.replace("CREATE_VIEW","")
        # then json.loads(str)
        # to find problematic line in a file, use a literal convertion like
        # import ast
        # data = ast.literal_eval(str)
=======
    with open(json_file_path) as file:
        json_file = json.load(file)
>>>>>>> d56dc40d

    # Loading FASTA sequences
    with open(fasta_file_path) as fasta_file:
        fasta_data = fasta_file.read()

except FileNotFoundError:
    print('ERROR: File selection was cancelled.')
    input("Press Enter to exit.")
    exit()

try:
    json_folder = ntpath.dirname(json_file_path) # Folder of the json file
    fasta_folder = ntpath.dirname(fasta_file_path) # Folder of the fasta file

    # Initializing
    blastdata = BlastParse(json_file, json_folder, fasta_data)

    blastdata.display_parameters()

    while True:
        print('Required analysis:')
        print('1) Save the BLAST result in a table.')
        print('2) Previous + Fasta sequences in genus specific files.')
        print('3) Previous + alignement with closest TYPE strains and NJ tree.')
        print('4) Previous + figure headers for report with added figure link.')
        print('5) Change parameters.')
        query = input('Choice: ')

        if query.lower() == '5':
            blastdata.change_parameters()
        else:
            break

    # Parsing the Blast data
    blastdata.parse()

    if query.lower() == '2':
        blastdata.create_dir_files(fasta_folder, do_alignment=False) # Has print()
    elif query.lower() == '3':
        blastdata.create_dir_files(fasta_folder, do_alignment=True) # Has print()
    elif query.lower() == '4':
        blastdata.create_dir_files(fasta_folder, do_alignment=True)
        blastdata.create_figure_file(fasta_folder)

    # Save in .csv file
    blastdata.to_csv(f'{fasta_folder}/BLAST_results.csv')
    print(f'\nResults summary saved in {fasta_folder}/BLAST_results.csv')
    print()

except Error as err:
    print(err)
finally:
    input("Press Enter to exit.")<|MERGE_RESOLUTION|>--- conflicted
+++ resolved
@@ -714,7 +714,7 @@
 
 try:
     # Loading main JSON file
-<<<<<<< HEAD
+
     with open(json_file_path, 'r', encoding='utf-8') as file:
         json_file = json.load(file)
         # Possible error; very large file have a "CREATE_VIEW" in the middle
@@ -723,10 +723,10 @@
         # to find problematic line in a file, use a literal convertion like
         # import ast
         # data = ast.literal_eval(str)
-=======
+
     with open(json_file_path) as file:
         json_file = json.load(file)
->>>>>>> d56dc40d
+
 
     # Loading FASTA sequences
     with open(fasta_file_path) as fasta_file:
